--- conflicted
+++ resolved
@@ -130,19 +130,14 @@
 
     private function renderCriticalCssSection(): string
     {
-<<<<<<< HEAD
-        $criticalCss = new CriticalCss();
-        $status = $criticalCss->status();
-        $homeUrl = home_url('/');
-=======
         try {
             $criticalCss = new CriticalCss();
             $status = $criticalCss->status();
+            $homeUrl = home_url('/');
         } catch (\Throwable $e) {
             error_log('[FP Performance Suite] Error loading CriticalCss: ' . $e->getMessage());
             return $this->renderErrorSection('Critical CSS', $e->getMessage());
         }
->>>>>>> 40c60e50
 
         ob_start();
         ?>
