<?php

namespace FP\PerfSuite\Admin;

use FP\PerfSuite\Admin\Pages\AIConfig;
use FP\PerfSuite\Admin\Pages\Assets;
use FP\PerfSuite\Admin\Pages\Backend;
use FP\PerfSuite\Admin\Pages\Cache;
use FP\PerfSuite\Admin\Pages\Compression;
use FP\PerfSuite\Admin\Pages\Database;
use FP\PerfSuite\Admin\Pages\Diagnostics;
use FP\PerfSuite\Admin\Pages\Exclusions;
use FP\PerfSuite\Admin\Pages\Cdn;
use FP\PerfSuite\Admin\Pages\Logs;
use FP\PerfSuite\Admin\Pages\Media;
use FP\PerfSuite\Admin\Pages\Mobile;
use FP\PerfSuite\Admin\Pages\ML;
use FP\PerfSuite\Admin\Pages\MonitoringReports;
use FP\PerfSuite\Admin\Pages\Overview;
use FP\PerfSuite\Admin\Pages\Security;
use FP\PerfSuite\Admin\Pages\Settings;
use FP\PerfSuite\ServiceContainer;
use FP\PerfSuite\Utils\Capabilities;

use function add_action;
use function add_menu_page;
use function add_submenu_page;
use function __;
use function get_option;
use function delete_option;
use function current_user_can;
use function wp_verify_nonce;
use function wp_create_nonce;
use function wp_send_json_error;
use function wp_send_json_success;
use function esc_html;
use function sanitize_key;

class Menu
{
    private ServiceContainer $container;

    public function __construct(ServiceContainer $container)
    {
        $this->container = $container;
    }

    public function boot(): void
    {
        add_action('admin_menu', [$this, 'register']);
        add_action('admin_notices', [$this, 'showActivationErrors']);
        add_action('wp_ajax_fp_ps_dismiss_activation_error', [$this, 'dismissActivationError']);
        add_action('wp_ajax_fp_ps_dismiss_salient_notice', [$this, 'dismissSalientNotice']);
        
        // NOTA: wp_ajax_fp_ps_apply_recommendation ora gestito da RecommendationsAjax (ripristinato 21 Ott 2025)
        // Mantenuto metodo applyRecommendation() come fallback per compatibilità
        
        // Registra gli hook admin_post per il salvataggio delle impostazioni
        // Questi devono essere registrati presto, non solo quando le pagine vengono istanziate
        add_action('admin_post_fp_ps_save_compression', [$this, 'handleCompressionSave']);
        add_action('admin_post_fp_ps_save_cdn', [$this, 'handleCdnSave']);
        add_action('admin_post_fp_ps_save_monitoring', [$this, 'handleMonitoringSave']);
        add_action('admin_post_fp_ps_export_csv', [$this, 'handleOverviewExportCsv']);
    }

    /**
     * Mostra eventuali errori di attivazione nell'area admin
     */
    public function showActivationErrors(): void
    {
        $error = get_option('fp_perfsuite_activation_error');
        
        if (!is_array($error) || empty($error)) {
            return;
        }

        // Mostra il notice solo agli amministratori
        if (!current_user_can('manage_options')) {
            return;
        }

        // SICUREZZA: Sanitizza TUTTI i valori prima dell'output
        $errorMessage = esc_html($error['message'] ?? 'Errore sconosciuto');
        $errorType = sanitize_key($error['type'] ?? 'unknown');
        $solution = wp_kses_post($error['solution'] ?? 'Contatta il supporto.');
        $phpVersion = esc_html($error['php_version'] ?? PHP_VERSION);
        $wpVersion = esc_html($error['wp_version'] ?? get_bloginfo('version'));
        $file = isset($error['file']) ? esc_html($error['file']) : '';
        $line = isset($error['line']) ? absint($error['line']) : 0;
        $time = isset($error['time']) ? absint($error['time']) : time();

        // Determina l'icona e il colore in base al tipo di errore
        $noticeClass = 'notice-error';
        $icon = '❌';
        
        if (in_array($errorType, ['php_version', 'php_extension'], true)) {
            $icon = '⚠️';
        } elseif ($errorType === 'permissions') {
            $icon = '🔒';
            $noticeClass = 'notice-warning';
        }

        ?>
        <div class="notice <?php echo esc_attr($noticeClass); ?> is-dismissible fp-ps-activation-error" style="border-left-width: 4px; padding: 12px;">
            <h3 style="margin-top: 0;">
                <?php echo $icon; ?> 
                <?php _e('FP Performance Suite: Errore Critico all\'Installazione', 'fp-performance-suite'); ?>
            </h3>
            
            <p style="font-size: 14px; margin: 10px 0;">
                <strong><?php _e('Errore:', 'fp-performance-suite'); ?></strong> 
                <?php echo $errorMessage; ?>
            </p>

            <?php if (!empty($solution)): ?>
            <div style="background: #fff; border-left: 3px solid #00a0d2; padding: 10px; margin: 10px 0;">
                <p style="margin: 0;">
                    <strong>💡 <?php _e('Soluzione:', 'fp-performance-suite'); ?></strong><br>
                    <?php echo esc_html($solution); ?>
                </p>
            </div>
            <?php endif; ?>

            <details style="margin-top: 10px;">
                <summary style="cursor: pointer; color: #2271b1;">
                    <?php _e('Dettagli tecnici (clicca per espandere)', 'fp-performance-suite'); ?>
                </summary>
                <div style="background: #f0f0f1; padding: 10px; margin-top: 10px; font-family: monospace; font-size: 12px;">
                    <p><strong><?php _e('Versione PHP:', 'fp-performance-suite'); ?></strong> <?php echo $phpVersion; ?></p>
                    <p><strong><?php _e('Versione WordPress:', 'fp-performance-suite'); ?></strong> <?php echo $wpVersion; ?></p>
                    <?php if (!empty($file)): ?>
                    <p><strong><?php _e('File:', 'fp-performance-suite'); ?></strong> <?php echo $file; ?></p>
                    <p><strong><?php _e('Linea:', 'fp-performance-suite'); ?></strong> <?php echo $line > 0 ? $line : 'N/A'; ?></p>
                    <?php endif; ?>
                    <p><strong><?php _e('Data:', 'fp-performance-suite'); ?></strong> <?php echo esc_html(date('Y-m-d H:i:s', $time)); ?></p>
                </div>
            </details>

            <?php if (!empty($error['recovery_attempted'])): ?>
            <div style="background: <?php echo $error['recovery_successful'] ? '#d4edda' : '#f8d7da'; ?>; border-left: 3px solid <?php echo $error['recovery_successful'] ? '#28a745' : '#dc3545'; ?>; padding: 10px; margin: 10px 0;">
                <p style="margin: 0;">
                    <?php if ($error['recovery_successful']): ?>
                        <strong>✅ <?php _e('Recupero Automatico:', 'fp-performance-suite'); ?></strong><br>
                        <?php _e('È stato tentato un recupero automatico con successo. Prova a disattivare e riattivare il plugin per verificare.', 'fp-performance-suite'); ?>
                    <?php else: ?>
                        <strong>❌ <?php _e('Recupero Automatico:', 'fp-performance-suite'); ?></strong><br>
                        <?php _e('Il tentativo di recupero automatico non ha avuto successo. Segui la soluzione suggerita sopra.', 'fp-performance-suite'); ?>
                    <?php endif; ?>
                </p>
            </div>
            <?php endif; ?>

            <p style="margin-top: 15px;">
                <a href="#" class="button button-primary fp-ps-dismiss-activation-error">
                    <?php _e('Ho risolto il problema - Nascondi questo messaggio', 'fp-performance-suite'); ?>
                </a>
                <a href="<?php echo admin_url('admin.php?page=fp-performance-suite-diagnostics'); ?>" class="button button-secondary" style="margin-left: 10px;">
                    <?php _e('Esegui Diagnostica', 'fp-performance-suite'); ?>
                </a>
                <a href="https://francescopasseri.com/support" class="button" target="_blank" style="margin-left: 10px;">
                    <?php _e('Contatta il Supporto', 'fp-performance-suite'); ?>
                </a>
            </p>
        </div>

        <script>
        jQuery(document).ready(function($) {
            $('.fp-ps-dismiss-activation-error').on('click', function(e) {
                e.preventDefault();
                $.post(ajaxurl, {
                    action: 'fp_ps_dismiss_activation_error',
                    nonce: '<?php echo wp_create_nonce('fp_ps_dismiss_error'); ?>'
                }, function(response) {
                    if (response.success) {
                        $('.fp-ps-activation-error').fadeOut(300, function() {
                            $(this).remove();
                        });
                    } else {
                        alert('<?php _e('Errore durante la dismissione del messaggio.', 'fp-performance-suite'); ?>');
                    }
                });
            });
        });
        </script>
        <?php
    }

    /**
     * Dismissione dell'errore di attivazione via AJAX
     */
    public function dismissActivationError(): void
    {
        // SICUREZZA: Sanitizza il nonce PRIMA di verificarlo
        $nonce = isset($_POST['nonce']) ? sanitize_text_field(wp_unslash($_POST['nonce'])) : '';
        
        if (empty($nonce) || !wp_verify_nonce($nonce, 'fp_ps_dismiss_error')) {
            wp_send_json_error(['message' => 'Nonce non valido']);
            return;
        }

        // Verifica i permessi
        if (!current_user_can('manage_options')) {
            wp_send_json_error(['message' => 'Permessi insufficienti']);
            return;
        }

        // Rimuovi l'opzione
        delete_option('fp_perfsuite_activation_error');
        
        wp_send_json_success(['message' => 'Errore dismisso con successo']);
    }
    
    /**
     * Dismissione del notice Salient via AJAX
     */
    public function dismissSalientNotice(): void
    {
        // SICUREZZA: Sanitizza il nonce PRIMA di verificarlo
        $nonce = isset($_POST['nonce']) ? sanitize_text_field(wp_unslash($_POST['nonce'])) : '';
        
        if (empty($nonce) || !wp_verify_nonce($nonce, 'fp_ps_dismiss_salient')) {
            wp_send_json_error(['message' => 'Nonce non valido']);
            return;
        }

        // Verifica i permessi
        if (!current_user_can('manage_options')) {
            wp_send_json_error(['message' => 'Permessi insufficienti']);
            return;
        }

        // Salva la preferenza per l'utente corrente
        update_user_meta(get_current_user_id(), 'fp_ps_dismiss_salient_notice', true);
        
        wp_send_json_success(['message' => 'Notice dismisso con successo']);
    }

    public function register(): void
    {
        $pages = $this->pages();
        
        // Ottieni la capability richiesta con fallback sicuro
        $capability = Capabilities::required();
        
        // Validazione: assicurati che la capability sia valida
        if (empty($capability) || !is_string($capability)) {
            $capability = 'manage_options';
            error_log('[FP Performance Suite] ATTENZIONE: Capability non valida, uso manage_options come fallback');
        }
        
        // Se l'utente corrente è un admin ma non ha accesso, mostra un errore
        // invece di auto-riparare (per evitare privilege escalation)
        if (current_user_can('manage_options') && !current_user_can($capability)) {
            error_log('[FP Performance Suite] ATTENZIONE: Configurazione permessi non valida rilevata');
            
            // Mostra un warning e blocca l'accesso fino alla risoluzione manuale
            add_action('admin_notices', function() {
                ?>
                <div class="notice notice-error">
                    <p>
                        <strong><?php esc_html_e('FP Performance Suite - Configurazione Non Valida', 'fp-performance-suite'); ?></strong><br>
                        <?php esc_html_e('Le impostazioni di accesso sono configurate in modo errato. Per risolvere:', 'fp-performance-suite'); ?>
                    </p>
                    <ol>
                        <li><?php esc_html_e('Vai a FP Performance > Settings', 'fp-performance-suite'); ?></li>
                        <li><?php esc_html_e('Reimposta "Allowed Role" su "Administrator"', 'fp-performance-suite'); ?></li>
                        <li><?php esc_html_e('Salva le impostazioni', 'fp-performance-suite'); ?></li>
                    </ol>
                </div>
                <?php
            });
            
            // Non permettere l'accesso fino alla risoluzione manuale
            $capability = 'do_not_allow';
        }
        
        // Log per debug
        if (defined('WP_DEBUG') && WP_DEBUG) {
            error_log('[FP Performance Suite] Registrazione menu con capability: ' . $capability);
            error_log('[FP Performance Suite] Utente corrente può accedere: ' . (current_user_can($capability) ? 'SI' : 'NO'));
        }

        add_menu_page(
            __('FP Performance Suite', 'fp-performance-suite'),
            __('FP Performance', 'fp-performance-suite'),
            $capability,
            'fp-performance-suite',
            [$pages['overview'], 'render'],
            'dashicons-performance',
            59
        );

        // ═══════════════════════════════════════════════════════════
        // 📊 DASHBOARD & QUICK START
        // ═══════════════════════════════════════════════════════════
        add_submenu_page('fp-performance-suite', __('Overview', 'fp-performance-suite'), __('📊 Overview', 'fp-performance-suite'), $capability, 'fp-performance-suite', [$pages['overview'], 'render']);
        add_submenu_page('fp-performance-suite', __('AI Auto-Config', 'fp-performance-suite'), __('⚡ AI Auto-Config', 'fp-performance-suite'), $capability, 'fp-performance-suite-ai-config', [$pages['ai_config'], 'render']);
        
        // ═══════════════════════════════════════════════════════════
        // 🚀 PERFORMANCE OPTIMIZATION
        // ═══════════════════════════════════════════════════════════
        add_submenu_page('fp-performance-suite', __('Cache', 'fp-performance-suite'), __('🚀 Cache', 'fp-performance-suite'), $capability, 'fp-performance-suite-cache', [$pages['cache'], 'render']);
        add_submenu_page('fp-performance-suite', __('Assets', 'fp-performance-suite'), __('📦 Assets', 'fp-performance-suite'), $capability, 'fp-performance-suite-assets', [$pages['assets'], 'render']);
        add_submenu_page('fp-performance-suite', __('Media', 'fp-performance-suite'), __('🖼️ Media', 'fp-performance-suite'), $capability, 'fp-performance-suite-media', [$pages['media'], 'render']);
        add_submenu_page('fp-performance-suite', __('Database', 'fp-performance-suite'), __('💾 Database', 'fp-performance-suite'), $capability, 'fp-performance-suite-database', [$pages['database'], 'render']);
        add_submenu_page('fp-performance-suite', __('Backend', 'fp-performance-suite'), __('⚙️ Backend', 'fp-performance-suite'), $capability, 'fp-performance-suite-backend', [$pages['backend'], 'render']);
        add_submenu_page('fp-performance-suite', __('Compression', 'fp-performance-suite'), __('🗜️ Compression', 'fp-performance-suite'), $capability, 'fp-performance-suite-compression', [$pages['compression'], 'render']);
<<<<<<< HEAD
=======
        add_submenu_page('fp-performance-suite', __('JavaScript', 'fp-performance-suite'), __('⚡ JavaScript', 'fp-performance-suite'), $capability, 'fp-performance-suite-js-optimization', [$pages['js_optimization'], 'render']);
        add_submenu_page('fp-performance-suite', __('Mobile', 'fp-performance-suite'), __('📱 Mobile', 'fp-performance-suite'), $capability, 'fp-performance-suite-mobile', [$pages['mobile'], 'render']);
>>>>>>> cb74b010
        
        // ═══════════════════════════════════════════════════════════
        // 🌐 CDN
        // ═══════════════════════════════════════════════════════════
        add_submenu_page('fp-performance-suite', __('CDN', 'fp-performance-suite'), __('🌐 CDN', 'fp-performance-suite'), $capability, 'fp-performance-suite-cdn', [$pages['cdn'], 'render']);
        
        // ═══════════════════════════════════════════════════════════
        // 🛡️ SECURITY & INFRASTRUCTURE
        // ═══════════════════════════════════════════════════════════
        add_submenu_page('fp-performance-suite', __('Security', 'fp-performance-suite'), __('🛡️ Security', 'fp-performance-suite'), 'manage_options', 'fp-performance-suite-security', [$pages['security'], 'render']);
        
        // ═══════════════════════════════════════════════════════════
        // 🧠 INTELLIGENCE & AUTO-DETECTION
        // ═══════════════════════════════════════════════════════════
        add_submenu_page('fp-performance-suite', __('Exclusions', 'fp-performance-suite'), __('🧠 Smart Exclusions', 'fp-performance-suite'), 'manage_options', 'fp-performance-suite-exclusions', [$pages['exclusions'], 'render']);
        add_submenu_page('fp-performance-suite', __('Machine Learning', 'fp-performance-suite'), __('🤖 ML', 'fp-performance-suite'), 'manage_options', 'fp-performance-suite-ml', [$pages['ml'], 'render']);
        
        // ═══════════════════════════════════════════════════════════
        // 📊 MONITORING & DIAGNOSTICS
        // ═══════════════════════════════════════════════════════════
        add_submenu_page('fp-performance-suite', __('Monitoring', 'fp-performance-suite'), __('📊 Monitoring', 'fp-performance-suite'), $capability, 'fp-performance-suite-monitoring', [$pages['monitoring'], 'render']);
        add_submenu_page('fp-performance-suite', __('Logs', 'fp-performance-suite'), __('📝 Logs', 'fp-performance-suite'), $capability, 'fp-performance-suite-logs', [$pages['logs'], 'render']);
        add_submenu_page('fp-performance-suite', __('Diagnostics', 'fp-performance-suite'), __('🔍 Diagnostics', 'fp-performance-suite'), $capability, 'fp-performance-suite-diagnostics', [$pages['diagnostics'], 'render']);
        
        // ═══════════════════════════════════════════════════════════
        // 🔧 CONFIGURATION
        // ═══════════════════════════════════════════════════════════
        add_submenu_page('fp-performance-suite', __('Settings', 'fp-performance-suite'), __('🔧 Settings', 'fp-performance-suite'), 'manage_options', 'fp-performance-suite-settings', [$pages['settings'], 'render']);
    }

    /**
     * Handler per il salvataggio delle impostazioni di compressione
     */
    public function handleCompressionSave(): void
    {
        $compressionPage = new Compression($this->container);
        $compressionPage->handleSave();
    }

    /**
     * Handler per l'esportazione CSV dalla pagina Overview
     */
    public function handleOverviewExportCsv(): void
    {
        $overviewPage = new Overview($this->container);
        $overviewPage->exportCsv();
    }

    /**
     * Handler per il salvataggio delle impostazioni CDN
     */
    public function handleCdnSave(): void
    {
        $cdnPage = new Cdn($this->container);
        $cdnPage->handleSave();
    }

    /**
     * Handler per il salvataggio delle impostazioni Monitoring
     */
    public function handleMonitoringSave(): void
    {
        $monitoringPage = new MonitoringReports($this->container);
        $monitoringPage->handleSave();
    }


    /**
     * @return array<string, object>
     */
    private function pages(): array
    {
        return [
            'overview' => new Overview($this->container),
            'cache' => new Cache($this->container),
            'assets' => new Assets($this->container),
            'media' => new Media($this->container),
            'mobile' => new Mobile($this->container),
            'database' => new Database($this->container),
            'backend' => new Backend($this->container),
            'compression' => new Compression($this->container),
            'cdn' => new Cdn($this->container),
            'ai_config' => new AIConfig($this->container),
            'ml' => new ML($this->container),
            'monitoring' => new MonitoringReports($this->container),
            'logs' => new Logs($this->container),
            'settings' => new Settings($this->container),
            'security' => new Security($this->container),
            'exclusions' => new Exclusions($this->container),
            'diagnostics' => new Diagnostics($this->container),
        ];
    }

    /**
     * Handler AJAX per applicare le raccomandazioni automaticamente
     */
    public function applyRecommendation(): void
    {
        // Verifica permessi
        if (!current_user_can('manage_options')) {
            wp_send_json_error([
                'message' => __('Non hai i permessi per eseguire questa azione.', 'fp-performance-suite'),
            ]);
            return;
        }

        // Verifica nonce
        $nonce = $_POST['nonce'] ?? '';
        if (!wp_verify_nonce($nonce, 'fp_ps_apply_recommendation')) {
            wp_send_json_error([
                'message' => __('Verifica di sicurezza fallita. Ricarica la pagina e riprova.', 'fp-performance-suite'),
            ]);
            return;
        }

        // Ottieni action_id
        $actionId = sanitize_key($_POST['action_id'] ?? '');
        if (empty($actionId)) {
            wp_send_json_error([
                'message' => __('ID azione non valido.', 'fp-performance-suite'),
            ]);
            return;
        }

        // Applica la raccomandazione
        try {
            $applicator = $this->container->get(\FP\PerfSuite\Services\Monitoring\RecommendationApplicator::class);
            $result = $applicator->apply($actionId);

            if ($result['success']) {
                wp_send_json_success([
                    'message' => $result['message'],
                ]);
            } else {
                wp_send_json_error([
                    'message' => $result['message'],
                ]);
            }
        } catch (\Exception $e) {
            wp_send_json_error([
                'message' => sprintf(
                    __('Errore imprevisto: %s', 'fp-performance-suite'),
                    $e->getMessage()
                ),
            ]);
        }
    }
}<|MERGE_RESOLUTION|>--- conflicted
+++ resolved
@@ -305,11 +305,7 @@
         add_submenu_page('fp-performance-suite', __('Database', 'fp-performance-suite'), __('💾 Database', 'fp-performance-suite'), $capability, 'fp-performance-suite-database', [$pages['database'], 'render']);
         add_submenu_page('fp-performance-suite', __('Backend', 'fp-performance-suite'), __('⚙️ Backend', 'fp-performance-suite'), $capability, 'fp-performance-suite-backend', [$pages['backend'], 'render']);
         add_submenu_page('fp-performance-suite', __('Compression', 'fp-performance-suite'), __('🗜️ Compression', 'fp-performance-suite'), $capability, 'fp-performance-suite-compression', [$pages['compression'], 'render']);
-<<<<<<< HEAD
-=======
-        add_submenu_page('fp-performance-suite', __('JavaScript', 'fp-performance-suite'), __('⚡ JavaScript', 'fp-performance-suite'), $capability, 'fp-performance-suite-js-optimization', [$pages['js_optimization'], 'render']);
         add_submenu_page('fp-performance-suite', __('Mobile', 'fp-performance-suite'), __('📱 Mobile', 'fp-performance-suite'), $capability, 'fp-performance-suite-mobile', [$pages['mobile'], 'render']);
->>>>>>> cb74b010
         
         // ═══════════════════════════════════════════════════════════
         // 🌐 CDN
